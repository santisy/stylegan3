# Copyright (c) 2021, NVIDIA CORPORATION & AFFILIATES.  All rights reserved.
#
# NVIDIA CORPORATION and its licensors retain all intellectual property
# and proprietary rights in and to this software, related documentation
# and any modifications thereto.  Any use, reproduction, disclosure or
# distribution of this software and related documentation without an express
# license agreement from NVIDIA CORPORATION is strictly prohibited.

"""Train a GAN using the techniques described in the paper
"Alias-Free Generative Adversarial Networks"."""

import os
import click
import re
import json
import tempfile
import torch

import dnnlib
from training import training_loop
from metrics import metric_main
from torch_utils import training_stats
from torch_utils import custom_ops

#----------------------------------------------------------------------------

def subprocess_fn(rank, c, temp_dir):
    dnnlib.util.Logger(file_name=os.path.join(c.run_dir, 'log.txt'), file_mode='a', should_flush=True)

    # Init torch.distributed.
    if c.num_gpus > 1:
        init_file = os.path.abspath(os.path.join(temp_dir, '.torch_distributed_init'))
        if os.name == 'nt':
            init_method = 'file:///' + init_file.replace('\\', '/')
            torch.distributed.init_process_group(backend='gloo', init_method=init_method, rank=rank, world_size=c.num_gpus)
        else:
            init_method = f'file://{init_file}'
            torch.distributed.init_process_group(backend='nccl', init_method=init_method, rank=rank, world_size=c.num_gpus)

    # Init torch_utils.
    sync_device = torch.device('cuda', rank) if c.num_gpus > 1 else None
    training_stats.init_multiprocessing(rank=rank, sync_device=sync_device)
    if rank != 0:
        custom_ops.verbosity = 'none'

    # Execute training loop.
    training_loop.training_loop(rank=rank, **c)

#----------------------------------------------------------------------------

def launch_training(c, desc, outdir, dry_run):
    dnnlib.util.Logger(should_flush=True)

    # Pick output directory.
    #prev_run_dirs = []
    #if os.path.isdir(outdir):
    #    prev_run_dirs = [x for x in os.listdir(outdir) if os.path.isdir(os.path.join(outdir, x))]
    #prev_run_ids = [re.match(r'^\d+', x) for x in prev_run_dirs]
    #prev_run_ids = [int(x.group()) for x in prev_run_ids if x is not None]
    #cur_run_id = max(prev_run_ids, default=-1) + 1
    #c.run_dir = os.path.join(outdir, f'{cur_run_id:05d}-{desc}')
    #assert not os.path.exists(c.run_dir)
    c.run_dir = outdir

    # Print options.
    print()
    print('Training options:')
    print(json.dumps(c, indent=2))
    print()
    print(f'Output directory:    {c.run_dir}')
    print(f'Number of GPUs:      {c.num_gpus}')
    print(f'Batch size:          {c.batch_size} images')
    print(f'Training duration:   {c.total_kimg} kimg')
    print(f'Dataset path:        {c.training_set_kwargs.path}')
    print(f'Dataset size:        {c.training_set_kwargs.max_size} images')
    print(f'Dataset resolution:  {c.training_set_kwargs.resolution}')
    print(f'Dataset labels:      {c.training_set_kwargs.use_labels}')
    print(f'Dataset x-flips:     {c.training_set_kwargs.xflip}')
    print()

    # Dry run?
    if dry_run:
        print('Dry run; exiting.')
        return

    # Create output directory.
    print('Creating output directory...')
    os.makedirs(c.run_dir, exist_ok=True)
    with open(os.path.join(c.run_dir, 'training_options.json'), 'wt') as f:
        json.dump(c, f, indent=2)

    # Launch processes.
    print('Launching processes...')
    torch.multiprocessing.set_start_method('spawn')
    with tempfile.TemporaryDirectory() as temp_dir:
        if c.num_gpus == 1:
            subprocess_fn(rank=0, c=c, temp_dir=temp_dir)
        else:
            torch.multiprocessing.spawn(fn=subprocess_fn, args=(c, temp_dir), nprocs=c.num_gpus)

#----------------------------------------------------------------------------

def init_dataset_kwargs(data):
    try:
        dataset_kwargs = dnnlib.EasyDict(class_name='training.dataset.ImageFolderDataset', path=data, use_labels=True, max_size=None, xflip=False)
        dataset_obj = dnnlib.util.construct_class_by_name(**dataset_kwargs) # Subclass of training.dataset.Dataset.
        dataset_kwargs.resolution = dataset_obj.resolution # Be explicit about resolution.
        dataset_kwargs.use_labels = dataset_obj.has_labels # Be explicit about labels.
        dataset_kwargs.max_size = len(dataset_obj) # Be explicit about dataset size.
        return dataset_kwargs, dataset_obj.name
    except IOError as err:
        raise click.ClickException(f'--data: {err}')

#----------------------------------------------------------------------------

def parse_comma_separated_list(s):
    if isinstance(s, list):
        return s
    if s is None or s.lower() == 'none' or s == '':
        return []
    return s.split(',')

#----------------------------------------------------------------------------

@click.command()

# Required.
@click.option('--outdir',       help='Where to save the results', metavar='DIR',                required=True)
@click.option('--cfg',          help='Base configuration',                                      type=click.Choice(['stylegan3-t', 'stylegan3-r', 'stylegan2', 'hashed']), required=True)
@click.option('--data',         help='Training data', metavar='[ZIP|DIR]',                      type=str, required=True)
@click.option('--gpus',         help='Number of GPUs to use', metavar='INT',                    type=click.IntRange(min=1), required=True)
@click.option('--batch',        help='Total batch size', metavar='INT',                         type=click.IntRange(min=1), required=True)
@click.option('--gamma',        help='R1 regularization weight', metavar='FLOAT',               type=click.FloatRange(min=0), required=True)

# Optional features.
@click.option('--cond',         help='Train conditional model', metavar='BOOL',                 type=bool, default=False, show_default=True)
@click.option('--mirror',       help='Enable dataset x-flips', metavar='BOOL',                  type=bool, default=False, show_default=True)
@click.option('--aug',          help='Augmentation mode',                                       type=click.Choice(['noaug', 'ada', 'fixed']), default='noaug', show_default=True)
@click.option('--resume',       help='Resume from given network pickle', metavar='[PATH|URL]',  type=str)
@click.option('--freezed',      help='Freeze first layers of D', metavar='INT',                 type=click.IntRange(min=0), default=0, show_default=True)

# Misc hyperparameters.
@click.option('--p',            help='Probability for --aug=fixed', metavar='FLOAT',            type=click.FloatRange(min=0, max=1), default=0.2, show_default=True)
@click.option('--target',       help='Target value for --aug=ada', metavar='FLOAT',             type=click.FloatRange(min=0, max=1), default=0.6, show_default=True)
@click.option('--batch-gpu',    help='Limit batch size per GPU', metavar='INT',                 type=click.IntRange(min=1))
@click.option('--cbase',        help='Capacity multiplier', metavar='INT',                      type=click.IntRange(min=1), default=32768, show_default=True)
@click.option('--cmax',         help='Max. feature maps', metavar='INT',                        type=click.IntRange(min=1), default=512, show_default=True)
@click.option('--glr',          help='G learning rate  [default: varies]', metavar='FLOAT',     type=click.FloatRange(min=0))
@click.option('--dlr',          help='D learning rate', metavar='FLOAT',                        type=click.FloatRange(min=0), default=0.002, show_default=True)
@click.option('--map-depth',    help='Mapping network depth  [default: varies]', metavar='INT', type=click.IntRange(min=1), default=2, show_default=True)
@click.option('--mbstd-group',  help='Minibatch std group size', metavar='INT',                 type=click.IntRange(min=1), default=4, show_default=True)

# Misc settings.
@click.option('--desc',         help='String to include in result dir name', metavar='STR',     type=str, required=True)
@click.option('--metrics',      help='Quality metrics', metavar='[NAME|A,B,C|none]',            type=parse_comma_separated_list, default='fid50k_full', show_default=True)
@click.option('--kimg',         help='Total training duration', metavar='KIMG',                 type=click.IntRange(min=1), default=25000, show_default=True)
@click.option('--tick',         help='How often to print progress', metavar='KIMG',             type=click.IntRange(min=1), default=4, show_default=True)
@click.option('--snap',         help='How often to save snapshots', metavar='TICKS',            type=click.IntRange(min=1), default=50, show_default=True)
@click.option('--img_snap',     help='How often to save image snapshots', metavar='TICKS',      type=click.IntRange(min=1), default=50, show_default=True)
@click.option('--seed',         help='Random seed', metavar='INT',                              type=click.IntRange(min=0), default=0, show_default=True)
@click.option('--fp32',         help='Disable mixed-precision', metavar='BOOL',                 type=bool, default=False, show_default=True)
@click.option('--nobench',      help='Disable cuDNN benchmarking', metavar='BOOL',              type=bool, default=False, show_default=True)
@click.option('--workers',      help='DataLoader worker processes', metavar='INT',              type=click.IntRange(min=1), default=3, show_default=True)
@click.option('-n','--dry-run', help='Print training options and exit',                         is_flag=True)

# Hash setting related
@click.option('--res_min',      help='Minimum resolution level of hash maps.',                  type=int, default=16, show_default=True)
@click.option('--head_dim',     help='The dimension for attention head.',                       type=int, default=64, show_default=True)
@click.option('--table_num',    help='The number of hash tables.',                              type=int, default=16, show_default=True)
@click.option('--table_size_log2',  help='The log2 size of hash tables.',                       type=int, default=12, show_default=True)
@click.option('--z_dim',        help='The number of z dimension.',                              type=int, default=256, show_default=True)
@click.option('--mlp_hidden',   help='The mini mlp hidden dimension.',                          type=int, default=64, show_default=True)
@click.option('--init_dim',     help='Initial dimension/size of each hash table',               type=int, default=32, show_default=True)
@click.option('--style_dim',    help='Style dimension of the mapped latent code',               type=int, default=256, show_default=True)
@click.option('--use_layer_norm',   help='Use layer norm in transformer block.',                type=bool, default=False, show_default=True)
@click.option('--modulated_mini_linear', help='If the minilinear is modulated or not',          type=bool, default=True, show_default=True)
@click.option('--more_layer_norm',  help='Use layer norm in more linear space.',                type=bool, default=False, show_default=True)
@click.option('--fixed_random',     help='The upsample is fixed but randomized.',               type=bool, default=True,  show_default=True)
@click.option('--linear_up',    help='The upsample is linear or not.',                          type=bool, default=False, show_default=True)
@click.option('--output_skip',  help='Output skip true or not',                                 type=bool, default=False, show_default=True)
@click.option('--shuffle_input', help='Shuffle the input accoridng to random indices',          type=bool, default=False, show_default=True)
@click.option('--spatial_atten', help='Spatial attention or not.',                              type=bool, default=False, show_default=True)
@click.option('--two_style_code',   help='Using two stylecode or not.',                         type=bool, default=False, show_default=True)
@click.option('--tokenwise_linear', help='Use token wise linear or not.',                       type=bool, default=False, show_default=True)
@click.option('--shrink_down', help='Whether to shrink it down or not.',                        type=bool, default=False, show_default=True)
@click.option('--no_norm_layer', help='No normalization layer.',                                type=bool, default=False, show_default=True)
@click.option('--img_size',     help='resize_img to something else.',                           type=int, default=-1, show_default=True)
@click.option('--inter_filter', help='Among linear use inter conv/filter.',                     type=bool, default=False, show_default=True)
@click.option('--fixed_token_number', help='The number of token number is fixed.',              type=bool, default=False, show_default=True)
@click.option('--kernel_size', help='Kernel size of 1d convolution.',                           type=int, default=15, show_default=True)
@click.option('--init_res', help='Initial resolution retrieved from hash table.',               type=int, default=64, show_default=True)
@click.option('--level_dim', help='The dimension of each entry of hash table.',                 type=int, default=4, show_default=True)
@click.option('--feat_coord_dim', help='Style to hyperspace coordinate dimension.',             type=int, default=8, show_default=True)
@click.option('--dummy_hash_table', help='Dummy output of the hash table',                      type=bool, default=False, show_default=True)
@click.option('--tile_coord', help='If true all cordinates tiled once',                         type=bool, default=False, show_default=True)
@click.option('--discrete_all', help='Discretize all',                                          type=bool, default=False, show_default=True)
@click.option('--mini_linear_n_layers', help='Mini-linear n layers.',                           type=int, default=3, show_default=True)
@click.option('--eps_g', help='Epsilon of Adam optimizer of generator.',                        type=float, default=1e-15, show_default=True)
@click.option('--additional_first_shortcut', help='Additional first shortcut in block',         type=bool, default=False, show_default=True)


@click.option('--encoder_flag', help='Enable encoder training',                                 type=bool, default=False, show_default=True)
@click.option('--encoder_ch', help='Encoder base ch',                                           type=int, default=32, show_default=False)
@click.option('--l2loss_weight', help='MSE loss weight',                                        type=float, default=20.0, show_default=True)
@click.option('--one_hash_group', help='One hash group out.',                                   type=bool, default=False, show_default=True)
@click.option('--non_style_decoder', help='None style decoder.',                                type=bool, default=False, show_default=True)
@click.option('--context_coordinates', help='None average coordinates output.',                 type=bool, default=False, show_default=True)
@click.option('--concat_discriminator', help='Concatenate discriminator.',                      type=bool, default=False, show_default=True)
@click.option('--disable_patch_gan', help='Disable patch gan.',                                 type=bool, default=False, show_default=True)
@click.option('--feat_coord_dim_per_table', help='Feat coord per table.',                       type=int, default=2, show_default=True)
@click.option('--num_downsamples', help='Downsampling number of encoder.',                      type=int, default=5, show_default=True)
@click.option('--additional_decoder_conv', help='Additional decoder convolution.',              type=bool, default=False, show_default=True)
@click.option('--noise_perturb',    help='Noise perturbation of the neural coordinates.',       type=bool, default=False, show_default=True)
@click.option('--noise_perturb_sigma', help='Noise perturbation sigma value.',                  type=float, default=-1.0, show_default=True)
@click.option('--use_kl_reg',  help='Use KL regularization.',                                   type=bool, default=False, show_default=True)
@click.option('--kl_loss_weight', help='KL loss weight.',                                       type=float, default=1e-6, show_default=True)
@click.option('--split_val_n', help='The last n number images to be validation dataset.',       type=int, default=-1, show_default=True)
@click.option('--hash_res_ratio', help='The ratio of maximum hash resolution to init_res',      type=int, default=1, show_default=True)
@click.option('--expand_dim', help='Whether to expand the channel dimension',                   type=int, default=-1, show_default=True)
@click.option('--grid_type', help='Grid type of the grid',                                      type=click.Choice(['hash', 'tiled']), default='hash', show_default=True)
@click.option('--attn_resolutions', help='Where to do attention on encoder',                    
              type=lambda x: [int(y) for y in x.split(',')] if x is not None else None, default=None, show_default=True)
@click.option('--fused_spatial', help='Fused spatial localization y in hash and x learning.',   type=bool, default=False, show_default=True)
@click.option('--vq_decoder', help='Use vq gan decoder and patch gan discriminator',            type=bool, default=False, show_default=True)
@click.option('--circular_reuse', help='Circularly reuse the key codes',                        type=bool, default=False, show_default=True)
@click.option('--larger_decoder', help='Even larger decoder.',                                  type=bool, default=False, show_default=True)
@click.option('--encoder_ch', help='Encoder unit channel number.',                              type=int, default=32, show_default=True)
@click.option('--movq_decoder', help='Modulated VQ decoder',                                    type=bool, default=False, show_default=True)
@click.option('--encoder_resnet_num', help='The number of resnet layers.',                      type=int, default=2, show_default=False)
@click.option('--no_concat_coord', help='Do not concate spatial coordinates.',                  type=bool, default=False, show_default=True)
@click.option('--local_coords',     help='Concat local coordinates.',                           type=bool, default=False, show_default=True)
@click.option('--combine_coords',    help='Combine spatial coordinates to one dimension.',      type=bool, default=False, show_default=True)
@click.option('--exhaustive_hash_sampling', help='Sampling all resolutions',                    type=bool, default=False, show_default=True)
@click.option('--movq_stylelike',    help='Make movq decoder more like stylegan',               type=bool, default=False, show_default=True)
@click.option('--unfold_k',      help='Unfold local keycodes jointly learn features',           type=int, default=1, show_default=True)
@click.option('--no_atten_decoder', help='No attnetion decoder.',                               type=bool, default=True, show_default=True)
@click.option('--decoder_ch',   help='Decoder unit channel size',                               type=int, default=128, show_default=True)
@click.option('--decoder_ch_mult', help='The mulitplication factor of decoder',                    
              type=lambda x: [int(y) for y in x.split(',')] if x is not None else None, default='1,2,4,4', show_default=True)
@click.option('--dual_connection', help='Key codes also connect to the features.',              type=bool, default=False, show_default=True)

# XL settings
@click.option('--hash_resolution',    help='Force set hash table maximum resolution.',          type=int, default=-1, show_default=True)
@click.option('--swin_transformer_encoder', help='Whether to use swin transformer as encoder',  type=bool, default=False, show_default=True)
@click.option('--align_corners', help='Align the corners or not in grid retrieval',             type=bool, default=False, show_default=True)
@click.option('--pg_hash_res', help='Progressive increase the resolution of hash tables',       type=bool, default=False, show_default=True)
@click.option('--pg_hr_iter_k', help='How many iters will the resolution of hash tables increased',      type=float, default=20, show_default=True)
@click.option('--pg_init_method', help='Initialize method when increasing the table',           type=click.Choice(['median', 'replicate', 'none']), default='none', show_default=True)
<<<<<<< HEAD
=======
@click.option('--pg_detach', help='Detach encoded key codes when increase the resolution',      type=bool, default=False, show_default=True)
>>>>>>> 58867d14



def main(**kwargs):
    """Train a GAN using the techniques described in the paper
    "Alias-Free Generative Adversarial Networks".

    Examples:

    \b
    # Train StyleGAN3-T for AFHQv2 using 8 GPUs.
    python train.py --outdir=~/training-runs --cfg=stylegan3-t --data=~/datasets/afhqv2-512x512.zip \\
        --gpus=8 --batch=32 --gamma=8.2 --mirror=1

    \b
    # Fine-tune StyleGAN3-R for MetFaces-U using 1 GPU, starting from the pre-trained FFHQ-U pickle.
    python train.py --outdir=~/training-runs --cfg=stylegan3-r --data=~/datasets/metfacesu-1024x1024.zip \\
        --gpus=8 --batch=32 --gamma=6.6 --mirror=1 --kimg=5000 --snap=5 \\
        --resume=https://api.ngc.nvidia.com/v2/models/nvidia/research/stylegan3/versions/1/files/stylegan3-r-ffhqu-1024x1024.pkl

    \b
    # Train StyleGAN2 for FFHQ at 1024x1024 resolution using 8 GPUs.
    python train.py --outdir=~/training-runs --cfg=stylegan2 --data=~/datasets/ffhq-1024x1024.zip \\
        --gpus=8 --batch=32 --gamma=10 --mirror=1 --aug=noaug
    """

    # Initialize config.
    opts = dnnlib.EasyDict(kwargs) # Command line arguments.
    c = dnnlib.EasyDict() # Main config dict.
    c.G_kwargs = dnnlib.EasyDict(class_name='training.hash_retrieve_generator.HashRetrieveGenerator',
                                 z_dim=opts.z_dim,
                                 res_min=opts.res_min,
                                 head_dim=opts.head_dim,
                                 table_num=opts.table_num,
                                 table_size_log2=opts.table_size_log2,
                                 mlp_hidden=opts.mlp_hidden,
                                 init_dim=opts.init_dim,
                                 style_dim=opts.style_dim,
                                 use_layer_norm=opts.use_layer_norm,
                                 modulated_mini_linear=opts.modulated_mini_linear,
                                 more_layer_norm=opts.more_layer_norm,
                                 fixed_random=opts.fixed_random,
                                 linear_up=opts.linear_up,
                                 output_skip=opts.output_skip,
                                 map_depth=opts.map_depth,
                                 shuffle_input=opts.shuffle_input,
                                 spatial_atten=opts.spatial_atten,
                                 two_style_code=opts.two_style_code,
                                 tokenwise_linear=opts.tokenwise_linear,
                                 shrink_down=opts.shrink_down,
                                 no_norm_layer=opts.no_norm_layer,
                                 inter_filter=opts.inter_filter,
                                 fixed_token_number=opts.fixed_token_number,
                                 kernel_size=opts.kernel_size,
                                 init_res=opts.init_res,
                                 level_dim=opts.level_dim,
                                 feat_coord_dim=opts.feat_coord_dim,
                                 dummy_hash_table=opts.dummy_hash_table,
                                 tile_coord=opts.tile_coord,
                                 discrete_all=opts.discrete_all,
                                 mini_linear_n_layers=opts.mini_linear_n_layers,
                                 one_hash_group=opts.one_hash_group,
                                 non_style_decoder=opts.non_style_decoder,
                                 context_coordinates=opts.context_coordinates,
                                 feat_coord_dim_per_table=opts.feat_coord_dim_per_table,
                                 num_downsamples=opts.num_downsamples,
                                 additional_decoder_conv=opts.additional_decoder_conv,
                                 noise_perturb=opts.noise_perturb,
                                 noise_perturb_sigma=opts.noise_perturb_sigma,
                                 use_kl_reg=opts.use_kl_reg,
                                 hash_res_ratio=opts.hash_res_ratio,
                                 expand_dim=opts.expand_dim,
                                 attn_resolutions=opts.attn_resolutions,
                                 fused_spatial=opts.fused_spatial,
                                 vq_decoder=opts.vq_decoder,
                                 circular_reuse=opts.circular_reuse,
                                 larger_decoder=opts.larger_decoder,
                                 encoder_ch=opts.encoder_ch,
                                 movq_decoder=opts.movq_decoder,
                                 encoder_resnet_num=opts.encoder_resnet_num,
                                 hash_resolution=opts.hash_resolution,
                                 no_concat_coord=opts.no_concat_coord,
                                 local_coords=opts.local_coords,
                                 combine_coords=opts.combine_coords,
                                 exhaustive_hash_sampling=opts.exhaustive_hash_sampling,
                                 movq_stylelike=opts.movq_stylelike,
                                 unfold_k=opts.unfold_k,
                                 no_atten_decoder=opts.no_atten_decoder,
                                 decoder_ch=opts.decoder_ch,
                                 decoder_ch_mult=opts.decoder_ch_mult,
                                 dual_connection=opts.dual_connection,
                                 grid_type=opts.grid_type,
                                 swin_transformer_encoder=opts.swin_transformer_encoder,
                                 align_corners=opts.align_corners,
                                 pg_hash_res=opts.pg_hash_res,
                                 pg_hr_iter_k=opts.pg_hr_iter_k,
                                 pg_init_method=opts.pg_init_method,
                                 pg_detach=opts.pg_detach
                                 )
    c.D_kwargs = dnnlib.EasyDict(class_name='training.networks_stylegan2.Discriminator', block_kwargs=dnnlib.EasyDict(), mapping_kwargs=dnnlib.EasyDict(), epilogue_kwargs=dnnlib.EasyDict())
    c.G_opt_kwargs = dnnlib.EasyDict(class_name='torch.optim.Adam', betas=[0,0.99], eps=opts.eps_g)
    c.D_opt_kwargs = dnnlib.EasyDict(class_name='torch.optim.Adam', betas=[0,0.99], eps=1e-8)
    c.loss_kwargs = dnnlib.EasyDict(class_name='training.loss.StyleGAN2Loss')
    c.data_loader_kwargs = dnnlib.EasyDict(pin_memory=True, prefetch_factor=2)

    # Training set.
    c.training_set_kwargs, dataset_name = init_dataset_kwargs(data=opts.data)
    if opts.cond and not c.training_set_kwargs.use_labels:
        raise click.ClickException('--cond=True requires labels specified in dataset.json')
    c.training_set_kwargs.use_labels = opts.cond
    c.training_set_kwargs.xflip = opts.mirror
    c.training_set_kwargs.img_size = opts.img_size
    c.training_set_kwargs.split_val_n = opts.split_val_n

    # Hyperparameters & settings.
    c.num_gpus = opts.gpus
    c.batch_size = opts.batch
    c.batch_gpu = opts.batch_gpu or opts.batch // opts.gpus
    c.D_kwargs.channel_base = opts.cbase
    c.D_kwargs.channel_max = opts.cmax
    c.D_kwargs.block_kwargs.freeze_layers = opts.freezed
    c.D_kwargs.epilogue_kwargs.mbstd_group_size = opts.mbstd_group
    c.loss_kwargs.r1_gamma = opts.gamma
    c.G_opt_kwargs.lr = 0.002 #(0.002 if opts.cfg == 'stylegan2' else 0.0025) if opts.glr is None else opts.glr
    c.D_opt_kwargs.lr = opts.dlr
    c.metrics = opts.metrics
    c.total_kimg = opts.kimg
    c.kimg_per_tick = opts.tick
    c.network_snapshot_ticks = opts.snap
    c.image_snapshot_ticks = opts.img_snap
    c.random_seed = c.training_set_kwargs.random_seed = opts.seed
    c.data_loader_kwargs.num_workers = opts.workers

    # Encoder args
    c.encoder_flag = opts.encoder_flag
    c.loss_kwargs.encoder_flag = opts.encoder_flag
    c.loss_kwargs.l2loss_weight = opts.l2loss_weight
    c.loss_kwargs.use_kl_reg = opts.use_kl_reg
    c.loss_kwargs.kl_loss_weight = opts.kl_loss_weight
    c.loss_kwargs.vq_decoder = opts.vq_decoder
    if opts.encoder_flag:
        c.G_kwargs.class_name = 'training.hash_autoencoder_generator.HashAutoGenerator'
    c.D_kwargs.encoder_flag = opts.encoder_flag
    c.D_kwargs.disable_patch_gan = opts.disable_patch_gan

    # Sanity checks.
    if c.batch_size % c.num_gpus != 0:
        raise click.ClickException('--batch must be a multiple of --gpus')
    if c.batch_size % (c.num_gpus * c.batch_gpu) != 0:
        raise click.ClickException('--batch must be a multiple of --gpus times --batch-gpu')
    #if c.batch_gpu < c.D_kwargs.epilogue_kwargs.mbstd_group_size:
    #    raise click.ClickException('--batch-gpu cannot be smaller than --mbstd')
    if any(not metric_main.is_valid_metric(metric) for metric in c.metrics):
        raise click.ClickException('\n'.join(['--metrics can only contain the following values:'] + metric_main.list_valid_metrics()))

    # Base configuration.
    c.ema_kimg = c.batch_size * 10 / 32

    # Augmentation.
    if opts.aug != 'noaug':
        c.augment_kwargs = dnnlib.EasyDict(class_name='training.augment.AugmentPipe', xflip=1, rotate90=1, xint=1, scale=1, rotate=1, aniso=1, xfrac=1, brightness=1, contrast=1, lumaflip=1, hue=1, saturation=1)
        if opts.aug == 'ada':
            c.ada_target = opts.target
        if opts.aug == 'fixed':
            c.augment_p = opts.p

    # Resume.
    if opts.resume is not None:
        c.resume_pkl = opts.resume
        c.ada_kimg = 100 # Make ADA react faster at the beginning.
        c.ema_rampup = None # Disable EMA rampup.
        c.loss_kwargs.blur_init_sigma = 0 # Disable blur rampup.

    # Performance-related toggles.
    if opts.fp32:
        c.G_kwargs.num_fp16_res = c.D_kwargs.num_fp16_res = 0
        c.G_kwargs.conv_clamp = c.D_kwargs.conv_clamp = None
    if opts.nobench:
        c.cudnn_benchmark = False

    if opts.vq_decoder:
        # Now use the default settings
        c.D_kwargs = dnnlib.EasyDict(class_name='training.discriminator.NLayerDiscriminator')
        c.D_reg_interval = None

    # Description string, fully use the given one. Other information will 
    #   be recorded in a sheet.
    desc = f'{opts.desc}'

    # Launch.
    launch_training(c=c, desc=desc, outdir=opts.outdir, dry_run=opts.dry_run)

#----------------------------------------------------------------------------

if __name__ == "__main__":
    main() # pylint: disable=no-value-for-parameter

#----------------------------------------------------------------------------<|MERGE_RESOLUTION|>--- conflicted
+++ resolved
@@ -246,10 +246,7 @@
 @click.option('--pg_hash_res', help='Progressive increase the resolution of hash tables',       type=bool, default=False, show_default=True)
 @click.option('--pg_hr_iter_k', help='How many iters will the resolution of hash tables increased',      type=float, default=20, show_default=True)
 @click.option('--pg_init_method', help='Initialize method when increasing the table',           type=click.Choice(['median', 'replicate', 'none']), default='none', show_default=True)
-<<<<<<< HEAD
-=======
 @click.option('--pg_detach', help='Detach encoded key codes when increase the resolution',      type=bool, default=False, show_default=True)
->>>>>>> 58867d14
 
 
 
