# Copyright (c) 2021, NVIDIA CORPORATION & AFFILIATES.  All rights reserved.
#
# NVIDIA CORPORATION and its licensors retain all intellectual property
# and proprietary rights in and to this software, related documentation
# and any modifications thereto.  Any use, reproduction, disclosure or
# distribution of this software and related documentation without an express
# license agreement from NVIDIA CORPORATION is strictly prohibited.

"""Train a GAN using the techniques described in the paper
"Alias-Free Generative Adversarial Networks"."""

import os
import click
import re
import json
import tempfile
import torch

import dnnlib
from training import training_loop
from metrics import metric_main
from torch_utils import training_stats
from torch_utils import custom_ops

#----------------------------------------------------------------------------

def subprocess_fn(rank, c, temp_dir):
    dnnlib.util.Logger(file_name=os.path.join(c.run_dir, 'log.txt'), file_mode='a', should_flush=True)

    # Init torch.distributed.
    if c.num_gpus > 1:
        init_file = os.path.abspath(os.path.join(temp_dir, '.torch_distributed_init'))
        if os.name == 'nt':
            init_method = 'file:///' + init_file.replace('\\', '/')
            torch.distributed.init_process_group(backend='gloo', init_method=init_method, rank=rank, world_size=c.num_gpus)
        else:
            init_method = f'file://{init_file}'
            torch.distributed.init_process_group(backend='nccl', init_method=init_method, rank=rank, world_size=c.num_gpus)

    # Init torch_utils.
    sync_device = torch.device('cuda', rank) if c.num_gpus > 1 else None
    training_stats.init_multiprocessing(rank=rank, sync_device=sync_device)
    if rank != 0:
        custom_ops.verbosity = 'none'

    # Execute training loop.
    training_loop.training_loop(rank=rank, **c)

#----------------------------------------------------------------------------

def launch_training(c, desc, outdir, dry_run):
    dnnlib.util.Logger(should_flush=True)

    # Pick output directory.
    #prev_run_dirs = []
    #if os.path.isdir(outdir):
    #    prev_run_dirs = [x for x in os.listdir(outdir) if os.path.isdir(os.path.join(outdir, x))]
    #prev_run_ids = [re.match(r'^\d+', x) for x in prev_run_dirs]
    #prev_run_ids = [int(x.group()) for x in prev_run_ids if x is not None]
    #cur_run_id = max(prev_run_ids, default=-1) + 1
    #c.run_dir = os.path.join(outdir, f'{cur_run_id:05d}-{desc}')
    #assert not os.path.exists(c.run_dir)
    c.run_dir = outdir

    # Print options.
    print()
    print('Training options:')
    print(json.dumps(c, indent=2))
    print()
    print(f'Output directory:    {c.run_dir}')
    print(f'Number of GPUs:      {c.num_gpus}')
    print(f'Batch size:          {c.batch_size} images')
    print(f'Training duration:   {c.total_kimg} kimg')
    print(f'Dataset path:        {c.training_set_kwargs.path}')
    print(f'Dataset size:        {c.training_set_kwargs.max_size} images')
    print(f'Dataset resolution:  {c.training_set_kwargs.resolution}')
    print(f'Dataset labels:      {c.training_set_kwargs.use_labels}')
    print(f'Dataset x-flips:     {c.training_set_kwargs.xflip}')
    print()

    # Dry run?
    if dry_run:
        print('Dry run; exiting.')
        return

    # Create output directory.
    print('Creating output directory...')
    os.makedirs(c.run_dir, exist_ok=True)
    with open(os.path.join(c.run_dir, 'training_options.json'), 'wt') as f:
        json.dump(c, f, indent=2)

    # Launch processes.
    print('Launching processes...')
    torch.multiprocessing.set_start_method('spawn')
    with tempfile.TemporaryDirectory() as temp_dir:
        if c.num_gpus == 1:
            subprocess_fn(rank=0, c=c, temp_dir=temp_dir)
        else:
            torch.multiprocessing.spawn(fn=subprocess_fn, args=(c, temp_dir), nprocs=c.num_gpus)

#----------------------------------------------------------------------------

def init_dataset_kwargs(data, flag_3d=False):
    try:
        dataset_kwargs = dnnlib.EasyDict(
            class_name='training.dataset.ImageFolderDataset',
            path=data,
            use_labels=True,
            max_size=None,
            xflip=False,
            flag_3d=flag_3d)
        dataset_obj = dnnlib.util.construct_class_by_name(**dataset_kwargs) # Subclass of training.dataset.Dataset.
        dataset_kwargs.resolution = dataset_obj.resolution # Be explicit about resolution.
        dataset_kwargs.use_labels = dataset_obj.has_labels # Be explicit about labels.
        dataset_kwargs.max_size = len(dataset_obj) # Be explicit about dataset size.
        return dataset_kwargs, dataset_obj.name
    except IOError as err:
        raise click.ClickException(f'--data: {err}')

#----------------------------------------------------------------------------

def parse_comma_separated_list(s):
    if isinstance(s, list):
        return s
    if s is None or s.lower() == 'none' or s == '':
        return []
    return s.split(',')

#----------------------------------------------------------------------------

@click.command()

# Required.
@click.option('--outdir',       help='Where to save the results', metavar='DIR',                required=True)
@click.option('--cfg',          help='Base configuration',                                      type=click.Choice(['stylegan3-t', 'stylegan3-r', 'stylegan2', 'hashed']), required=True)
@click.option('--data',         help='Training data', metavar='[ZIP|DIR]',                      type=str, required=True)
@click.option('--gpus',         help='Number of GPUs to use', metavar='INT',                    type=click.IntRange(min=1), required=True)
@click.option('--batch',        help='Total batch size', metavar='INT',                         type=click.IntRange(min=1), required=True)
@click.option('--gamma',        help='R1 regularization weight', metavar='FLOAT',               type=click.FloatRange(min=0), required=True)

# Optional features.
@click.option('--cond',         help='Train conditional model', metavar='BOOL',                 type=bool, default=False, show_default=True)
@click.option('--mirror',       help='Enable dataset x-flips', metavar='BOOL',                  type=bool, default=False, show_default=True)
@click.option('--aug',          help='Augmentation mode',                                       type=click.Choice(['noaug', 'ada', 'fixed']), default='noaug', show_default=True)
@click.option('--resume',       help='Resume from given network pickle', metavar='[PATH|URL]',  type=str)
@click.option('--freezed',      help='Freeze first layers of D', metavar='INT',                 type=click.IntRange(min=0), default=0, show_default=True)

# Misc hyperparameters.
@click.option('--p',            help='Probability for --aug=fixed', metavar='FLOAT',            type=click.FloatRange(min=0, max=1), default=0.2, show_default=True)
@click.option('--target',       help='Target value for --aug=ada', metavar='FLOAT',             type=click.FloatRange(min=0, max=1), default=0.6, show_default=True)
@click.option('--batch-gpu',    help='Limit batch size per GPU', metavar='INT',                 type=click.IntRange(min=1))
@click.option('--cbase',        help='Capacity multiplier', metavar='INT',                      type=click.IntRange(min=1), default=32768, show_default=True)
@click.option('--cmax',         help='Max. feature maps', metavar='INT',                        type=click.IntRange(min=1), default=512, show_default=True)
@click.option('--glr',          help='G learning rate  [default: varies]', metavar='FLOAT',     type=click.FloatRange(min=0), default=0.002, show_default=True)
@click.option('--dlr',          help='D learning rate', metavar='FLOAT',                        type=click.FloatRange(min=0), default=0.002, show_default=True)
@click.option('--map-depth',    help='Mapping network depth  [default: varies]', metavar='INT', type=click.IntRange(min=1), default=2, show_default=True)
@click.option('--mbstd-group',  help='Minibatch std group size', metavar='INT',                 type=click.IntRange(min=1), default=4, show_default=True)

# Misc settings.
@click.option('--desc',         help='String to include in result dir name', metavar='STR',     type=str, required=True)
@click.option('--metrics',      help='Quality metrics', metavar='[NAME|A,B,C|none]',            type=parse_comma_separated_list, default='fid50k_full', show_default=True)
@click.option('--kimg',         help='Total training duration', metavar='KIMG',                 type=click.IntRange(min=1), default=25000, show_default=True)
@click.option('--tick',         help='How often to print progress', metavar='KIMG',             type=click.IntRange(min=1), default=4, show_default=True)
@click.option('--snap',         help='How often to save snapshots', metavar='TICKS',            type=click.IntRange(min=1), default=50, show_default=True)
@click.option('--img_snap',     help='How often to save image snapshots', metavar='TICKS',      type=click.IntRange(min=1), default=50, show_default=True)
@click.option('--seed',         help='Random seed', metavar='INT',                              type=click.IntRange(min=0), default=0, show_default=True)
@click.option('--fp32',         help='Disable mixed-precision', metavar='BOOL',                 type=bool, default=False, show_default=True)
@click.option('--nobench',      help='Disable cuDNN benchmarking', metavar='BOOL',              type=bool, default=False, show_default=True)
@click.option('--workers',      help='DataLoader worker processes', metavar='INT',              type=click.IntRange(min=1), default=3, show_default=True)
@click.option('-n','--dry-run', help='Print training options and exit',                         is_flag=True)

# Hash setting related
@click.option('--res_min',      help='Minimum resolution level of hash maps.',                  type=int, default=16, show_default=True)
@click.option('--head_dim',     help='The dimension for attention head.',                       type=int, default=64, show_default=True)
@click.option('--table_num',    help='The number of hash tables.',                              type=int, default=16, show_default=True)
@click.option('--table_size_log2',  help='The log2 size of hash tables.',                       type=int, default=12, show_default=True)
@click.option('--z_dim',        help='The number of z dimension.',                              type=int, default=256, show_default=True)
@click.option('--mlp_hidden',   help='The mini mlp hidden dimension.',                          type=int, default=64, show_default=True)
@click.option('--init_dim',     help='Initial dimension/size of each hash table',               type=int, default=32, show_default=True)
@click.option('--style_dim',    help='Style dimension of the mapped latent code',               type=int, default=256, show_default=True)
@click.option('--use_layer_norm',   help='Use layer norm in transformer block.',                type=bool, default=False, show_default=True)
@click.option('--modulated_mini_linear', help='If the minilinear is modulated or not',          type=bool, default=True, show_default=True)
@click.option('--more_layer_norm',  help='Use layer norm in more linear space.',                type=bool, default=False, show_default=True)
@click.option('--fixed_random',     help='The upsample is fixed but randomized.',               type=bool, default=True,  show_default=True)
@click.option('--linear_up',    help='The upsample is linear or not.',                          type=bool, default=False, show_default=True)
@click.option('--output_skip',  help='Output skip true or not',                                 type=bool, default=False, show_default=True)
@click.option('--shuffle_input', help='Shuffle the input accoridng to random indices',          type=bool, default=False, show_default=True)
@click.option('--spatial_atten', help='Spatial attention or not.',                              type=bool, default=False, show_default=True)
@click.option('--two_style_code',   help='Using two stylecode or not.',                         type=bool, default=False, show_default=True)
@click.option('--tokenwise_linear', help='Use token wise linear or not.',                       type=bool, default=False, show_default=True)
@click.option('--shrink_down', help='Whether to shrink it down or not.',                        type=bool, default=False, show_default=True)
@click.option('--no_norm_layer', help='No normalization layer.',                                type=bool, default=False, show_default=True)
@click.option('--img_size',     help='resize_img to something else.',                           type=int, default=-1, show_default=True)
@click.option('--inter_filter', help='Among linear use inter conv/filter.',                     type=bool, default=False, show_default=True)
@click.option('--fixed_token_number', help='The number of token number is fixed.',              type=bool, default=False, show_default=True)
@click.option('--kernel_size', help='Kernel size of 1d convolution.',                           type=int, default=15, show_default=True)
@click.option('--init_res', help='Initial resolution retrieved from hash table.',               type=int, default=64, show_default=True)
@click.option('--level_dim', help='The dimension of each entry of hash table.',                 type=int, default=4, show_default=True)
@click.option('--feat_coord_dim', help='Style to hyperspace coordinate dimension.',             type=int, default=8, show_default=True)
@click.option('--dummy_hash_table', help='Dummy output of the hash table',                      type=bool, default=False, show_default=True)
@click.option('--tile_coord', help='If true all cordinates tiled once',                         type=bool, default=False, show_default=True)
@click.option('--discrete_all', help='Discretize all',                                          type=bool, default=False, show_default=True)
@click.option('--mini_linear_n_layers', help='Mini-linear n layers.',                           type=int, default=3, show_default=True)
@click.option('--eps_g', help='Epsilon of Adam optimizer of generator.',                        type=float, default=1e-15, show_default=True)
@click.option('--additional_first_shortcut', help='Additional first shortcut in block',         type=bool, default=False, show_default=True)


@click.option('--encoder_flag', help='Enable encoder training',                                 type=bool, default=False, show_default=True)
@click.option('--encoder_ch', help='Encoder base ch',                                           type=int, default=32, show_default=False)
@click.option('--l2loss_weight', help='MSE loss weight',                                        type=float, default=20.0, show_default=True)
@click.option('--one_hash_group', help='One hash group out.',                                   type=bool, default=False, show_default=True)
@click.option('--non_style_decoder', help='None style decoder.',                                type=bool, default=False, show_default=True)
@click.option('--context_coordinates', help='None average coordinates output.',                 type=bool, default=False, show_default=True)
@click.option('--concat_discriminator', help='Concatenate discriminator.',                      type=bool, default=False, show_default=True)
@click.option('--disable_patch_gan', help='Disable patch gan.',                                 type=bool, default=False, show_default=True)
@click.option('--feat_coord_dim_per_table', help='Feat coord per table.',                       type=int, default=2, show_default=True)
@click.option('--num_downsamples', help='Downsampling number of encoder.',                      type=int, default=5, show_default=True)
@click.option('--additional_decoder_conv', help='Additional decoder convolution.',              type=bool, default=False, show_default=True)
@click.option('--noise_perturb',    help='Noise perturbation of the neural coordinates.',       type=bool, default=False, show_default=True)
@click.option('--noise_perturb_sigma', help='Noise perturbation sigma value.',                  type=float, default=-1.0, show_default=True)
@click.option('--use_kl_reg',  help='Use KL regularization.',                                   type=bool, default=False, show_default=True)
@click.option('--kl_loss_weight', help='KL loss weight.',                                       type=float, default=1e-6, show_default=True)
@click.option('--split_val_n', help='The last n number images to be validation dataset.',       type=int, default=-1, show_default=True)
@click.option('--hash_res_ratio', help='The ratio of maximum hash resolution to init_res',      type=int, default=1, show_default=True)
@click.option('--expand_dim', help='Whether to expand the channel dimension',                   type=int, default=-1, show_default=True)
@click.option('--grid_type', help='Grid type of the grid',                                      type=click.Choice(['hash', 'tiled']), default='hash', show_default=True)
@click.option('--attn_resolutions', help='Where to do attention on encoder',                    
              type=lambda x: [int(y) for y in x.split(',')] if x is not None else None, default=None, show_default=True)
@click.option('--fused_spatial', help='Fused spatial localization y in hash and x learning.',   type=bool, default=False, show_default=True)
@click.option('--vq_decoder', help='Use vq gan decoder and patch gan discriminator',            type=bool, default=False, show_default=True)
@click.option('--circular_reuse', help='Circularly reuse the key codes',                        type=bool, default=False, show_default=True)
@click.option('--larger_decoder', help='Even larger decoder.',                                  type=bool, default=False, show_default=True)
@click.option('--encoder_ch', help='Encoder unit channel number.',                              type=int, default=32, show_default=True)
@click.option('--movq_decoder', help='Modulated VQ decoder',                                    type=bool, default=False, show_default=True)
@click.option('--encoder_resnet_num', help='The number of resnet layers.',                      type=int, default=2, show_default=False)
@click.option('--no_concat_coord', help='Do not concate spatial coordinates.',                  type=bool, default=False, show_default=True)
@click.option('--local_coords',     help='Concat local coordinates.',                           type=bool, default=False, show_default=True)
@click.option('--combine_coords',    help='Combine spatial coordinates to one dimension.',      type=bool, default=False, show_default=True)
@click.option('--exhaustive_hash_sampling', help='Sampling all resolutions',                    type=bool, default=False, show_default=True)
@click.option('--movq_stylelike',    help='Make movq decoder more like stylegan',               type=bool, default=False, show_default=True)
@click.option('--unfold_k',      help='Unfold local keycodes jointly learn features',           type=int, default=1, show_default=True)
@click.option('--no_atten_decoder', help='No attnetion decoder.',                               type=bool, default=True, show_default=True)
@click.option('--decoder_ch',   help='Decoder unit channel size',                               type=int, default=128, show_default=True)
@click.option('--decoder_ch_mult', help='The mulitplication factor of decoder',                    
              type=lambda x: [int(y) for y in x.split(',')] if x is not None else None, default='1,2,4,4', show_default=True)
@click.option('--dual_connection', help='Key codes also connect to the features.',              type=bool, default=False, show_default=True)

# XL settings
@click.option('--hash_resolution',    help='Force set hash table maximum resolution.',          type=int, default=-1, show_default=True)
@click.option('--swin_transformer_encoder', help='Whether to use swin transformer as encoder',  type=bool, default=False, show_default=True)
@click.option('--align_corners', help='Align the corners or not in grid retrieval',             type=bool, default=False, show_default=True)
@click.option('--pg_hash_res', help='Progressive increase the resolution of hash tables',       type=bool, default=False, show_default=True)
@click.option('--pg_init_iter', help='The initial joint training step number',                  type=int, default=0, show_default=True)
@click.option('--pg_hr_iter_k', help='How many iters will the resolution of hash tables increased',      type=float, default=20, show_default=True)
@click.option('--pg_init_method', help='Initialize method when increasing the table',           type=click.Choice(['median', 'replicate', 'none']), default='none', show_default=True)
@click.option('--pg_detach', help='Detach encoded key codes when increase the resolution',      type=bool, default=False, show_default=True)
@click.option('--pg_alter_opti', help='Progressive iteratively optimizing',                     type=bool, default=False, show_default=True)
@click.option('--en_lr_mult', help='Encoder learning rate multiplier',                          type=float, default=1.0, show_default=True)

# 3D switch
@click.option('--flag_3d', help='The flag indicating that we are encoding something 3D',        type=bool, default=False, show_default=True)


def main(**kwargs):
    """Train a GAN using the techniques described in the paper
    "Alias-Free Generative Adversarial Networks".

    Examples:

    \b
    # Train StyleGAN3-T for AFHQv2 using 8 GPUs.
    python train.py --outdir=~/training-runs --cfg=stylegan3-t --data=~/datasets/afhqv2-512x512.zip \\
        --gpus=8 --batch=32 --gamma=8.2 --mirror=1

    \b
    # Fine-tune StyleGAN3-R for MetFaces-U using 1 GPU, starting from the pre-trained FFHQ-U pickle.
    python train.py --outdir=~/training-runs --cfg=stylegan3-r --data=~/datasets/metfacesu-1024x1024.zip \\
        --gpus=8 --batch=32 --gamma=6.6 --mirror=1 --kimg=5000 --snap=5 \\
        --resume=https://api.ngc.nvidia.com/v2/models/nvidia/research/stylegan3/versions/1/files/stylegan3-r-ffhqu-1024x1024.pkl

    \b
    # Train StyleGAN2 for FFHQ at 1024x1024 resolution using 8 GPUs.
    python train.py --outdir=~/training-runs --cfg=stylegan2 --data=~/datasets/ffhq-1024x1024.zip \\
        --gpus=8 --batch=32 --gamma=10 --mirror=1 --aug=noaug
    """

    # Initialize config.
    opts = dnnlib.EasyDict(kwargs) # Command line arguments.
    c = dnnlib.EasyDict() # Main config dict.
    c.G_kwargs = dnnlib.EasyDict(class_name='training.hash_retrieve_generator.HashRetrieveGenerator',
                                 z_dim=opts.z_dim,
                                 res_min=opts.res_min,
                                 head_dim=opts.head_dim,
                                 table_num=opts.table_num,
                                 table_size_log2=opts.table_size_log2,
                                 mlp_hidden=opts.mlp_hidden,
                                 init_dim=opts.init_dim,
                                 style_dim=opts.style_dim,
                                 use_layer_norm=opts.use_layer_norm,
                                 modulated_mini_linear=opts.modulated_mini_linear,
                                 more_layer_norm=opts.more_layer_norm,
                                 fixed_random=opts.fixed_random,
                                 linear_up=opts.linear_up,
                                 output_skip=opts.output_skip,
                                 map_depth=opts.map_depth,
                                 shuffle_input=opts.shuffle_input,
                                 spatial_atten=opts.spatial_atten,
                                 two_style_code=opts.two_style_code,
                                 tokenwise_linear=opts.tokenwise_linear,
                                 shrink_down=opts.shrink_down,
                                 no_norm_layer=opts.no_norm_layer,
                                 inter_filter=opts.inter_filter,
                                 fixed_token_number=opts.fixed_token_number,
                                 kernel_size=opts.kernel_size,
                                 init_res=opts.init_res,
                                 level_dim=opts.level_dim,
                                 feat_coord_dim=opts.feat_coord_dim,
                                 dummy_hash_table=opts.dummy_hash_table,
                                 tile_coord=opts.tile_coord,
                                 discrete_all=opts.discrete_all,
                                 mini_linear_n_layers=opts.mini_linear_n_layers,
                                 one_hash_group=opts.one_hash_group,
                                 non_style_decoder=opts.non_style_decoder,
                                 context_coordinates=opts.context_coordinates,
                                 feat_coord_dim_per_table=opts.feat_coord_dim_per_table,
                                 num_downsamples=opts.num_downsamples,
                                 additional_decoder_conv=opts.additional_decoder_conv,
                                 noise_perturb=opts.noise_perturb,
                                 noise_perturb_sigma=opts.noise_perturb_sigma,
                                 use_kl_reg=opts.use_kl_reg,
                                 hash_res_ratio=opts.hash_res_ratio,
                                 expand_dim=opts.expand_dim,
                                 attn_resolutions=opts.attn_resolutions,
                                 fused_spatial=opts.fused_spatial,
                                 vq_decoder=opts.vq_decoder,
                                 circular_reuse=opts.circular_reuse,
                                 larger_decoder=opts.larger_decoder,
                                 encoder_ch=opts.encoder_ch,
                                 movq_decoder=opts.movq_decoder,
                                 encoder_resnet_num=opts.encoder_resnet_num,
                                 hash_resolution=opts.hash_resolution,
                                 no_concat_coord=opts.no_concat_coord,
                                 local_coords=opts.local_coords,
                                 combine_coords=opts.combine_coords,
                                 exhaustive_hash_sampling=opts.exhaustive_hash_sampling,
                                 movq_stylelike=opts.movq_stylelike,
                                 unfold_k=opts.unfold_k,
                                 no_atten_decoder=opts.no_atten_decoder,
                                 decoder_ch=opts.decoder_ch,
                                 decoder_ch_mult=opts.decoder_ch_mult,
                                 dual_connection=opts.dual_connection,
                                 grid_type=opts.grid_type,
                                 swin_transformer_encoder=opts.swin_transformer_encoder,
                                 align_corners=opts.align_corners,
                                 pg_hash_res=opts.pg_hash_res,
                                 pg_hr_iter_k=opts.pg_hr_iter_k,
                                 pg_init_method=opts.pg_init_method,
                                 pg_detach=opts.pg_detach,
                                 pg_alter_opti=opts.pg_alter_opti,
<<<<<<< HEAD
                                 flag_3d=opts.flag_3d
=======
                                 pg_init_iter=opts.pg_init_iter
>>>>>>> 96b85690
                                 )

    c.D_kwargs = dnnlib.EasyDict(class_name='training.networks_stylegan2.Discriminator', block_kwargs=dnnlib.EasyDict(), mapping_kwargs=dnnlib.EasyDict(), epilogue_kwargs=dnnlib.EasyDict())
    c.G_opt_kwargs = dnnlib.EasyDict(class_name='torch.optim.Adam', betas=[0,0.99], eps=opts.eps_g)
    c.D_opt_kwargs = dnnlib.EasyDict(class_name='torch.optim.Adam', betas=[0,0.99], eps=1e-8)
    c.loss_kwargs = dnnlib.EasyDict(class_name='training.loss.StyleGAN2Loss')
    c.data_loader_kwargs = dnnlib.EasyDict(pin_memory=True, prefetch_factor=2)

    # Training set.
    c.training_set_kwargs, dataset_name = init_dataset_kwargs(data=opts.data,
                                                              flag_3d=opts.flag_3d)
    if opts.cond and not c.training_set_kwargs.use_labels:
        raise click.ClickException('--cond=True requires labels specified in dataset.json')
    c.training_set_kwargs.use_labels = opts.cond
    c.training_set_kwargs.xflip = opts.mirror
    c.training_set_kwargs.img_size = opts.img_size
    c.training_set_kwargs.split_val_n = opts.split_val_n

    # Hyperparameters & settings.
    c.num_gpus = opts.gpus
    c.batch_size = opts.batch
    c.batch_gpu = opts.batch_gpu or opts.batch // opts.gpus
    c.D_kwargs.channel_base = opts.cbase
    c.D_kwargs.channel_max = opts.cmax
    c.D_kwargs.block_kwargs.freeze_layers = opts.freezed
    c.D_kwargs.epilogue_kwargs.mbstd_group_size = opts.mbstd_group
    c.loss_kwargs.r1_gamma = opts.gamma
    c.G_opt_kwargs.lr = opts.glr #(0.002 if opts.cfg == 'stylegan2' else 0.0025) if opts.glr is None else opts.glr
    c.D_opt_kwargs.lr = opts.dlr
    c.metrics = opts.metrics
    c.total_kimg = opts.kimg
    c.kimg_per_tick = opts.tick
    c.network_snapshot_ticks = opts.snap
    c.image_snapshot_ticks = opts.img_snap
    c.random_seed = c.training_set_kwargs.random_seed = opts.seed
    c.data_loader_kwargs.num_workers = opts.workers
<<<<<<< HEAD
    c.flag_3d = opts.flag_3d
=======
    c.en_lr_mult = opts.en_lr_mult
>>>>>>> 96b85690

    # Encoder args
    c.encoder_flag = opts.encoder_flag
    c.loss_kwargs.encoder_flag = opts.encoder_flag
    c.loss_kwargs.l2loss_weight = opts.l2loss_weight
    c.loss_kwargs.use_kl_reg = opts.use_kl_reg
    c.loss_kwargs.kl_loss_weight = opts.kl_loss_weight
    c.loss_kwargs.vq_decoder = opts.vq_decoder
    c.loss_kwargs.flag_3d = opts.flag_3d
    if opts.encoder_flag:
        c.G_kwargs.class_name = 'training.hash_autoencoder_generator.HashAutoGenerator'
    c.D_kwargs.encoder_flag = opts.encoder_flag
    c.D_kwargs.disable_patch_gan = opts.disable_patch_gan

    # Sanity checks.
    if c.batch_size % c.num_gpus != 0:
        raise click.ClickException('--batch must be a multiple of --gpus')
    if c.batch_size % (c.num_gpus * c.batch_gpu) != 0:
        raise click.ClickException('--batch must be a multiple of --gpus times --batch-gpu')
    #if c.batch_gpu < c.D_kwargs.epilogue_kwargs.mbstd_group_size:
    #    raise click.ClickException('--batch-gpu cannot be smaller than --mbstd')
    if any(not metric_main.is_valid_metric(metric) for metric in c.metrics):
        raise click.ClickException('\n'.join(['--metrics can only contain the following values:'] + metric_main.list_valid_metrics()))

    # Base configuration.
    c.ema_kimg = c.batch_size * 10 / 32

    # Augmentation.
    if opts.aug != 'noaug':
        c.augment_kwargs = dnnlib.EasyDict(class_name='training.augment.AugmentPipe', xflip=1, rotate90=1, xint=1, scale=1, rotate=1, aniso=1, xfrac=1, brightness=1, contrast=1, lumaflip=1, hue=1, saturation=1)
        if opts.aug == 'ada':
            c.ada_target = opts.target
        if opts.aug == 'fixed':
            c.augment_p = opts.p

    # Resume.
    if opts.resume is not None:
        c.resume_pkl = opts.resume
        c.ada_kimg = 100 # Make ADA react faster at the beginning.
        c.ema_rampup = None # Disable EMA rampup.
        c.loss_kwargs.blur_init_sigma = 0 # Disable blur rampup.

    # Performance-related toggles.
    if opts.fp32:
        c.G_kwargs.num_fp16_res = c.D_kwargs.num_fp16_res = 0
        c.G_kwargs.conv_clamp = c.D_kwargs.conv_clamp = None
    if opts.nobench:
        c.cudnn_benchmark = False

    if opts.vq_decoder:
        # Now use the default settings
        c.D_kwargs = dnnlib.EasyDict(class_name='training.discriminator.NLayerDiscriminator')
        c.D_reg_interval = None

    # Description string, fully use the given one. Other information will 
    #   be recorded in a sheet.
    desc = f'{opts.desc}'

    # Launch.
    launch_training(c=c, desc=desc, outdir=opts.outdir, dry_run=opts.dry_run)

#----------------------------------------------------------------------------

if __name__ == "__main__":
    main() # pylint: disable=no-value-for-parameter

#----------------------------------------------------------------------------<|MERGE_RESOLUTION|>--- conflicted
+++ resolved
@@ -357,11 +357,8 @@
                                  pg_init_method=opts.pg_init_method,
                                  pg_detach=opts.pg_detach,
                                  pg_alter_opti=opts.pg_alter_opti,
-<<<<<<< HEAD
-                                 flag_3d=opts.flag_3d
-=======
+                                 flag_3d=opts.flag_3d,
                                  pg_init_iter=opts.pg_init_iter
->>>>>>> 96b85690
                                  )
 
     c.D_kwargs = dnnlib.EasyDict(class_name='training.networks_stylegan2.Discriminator', block_kwargs=dnnlib.EasyDict(), mapping_kwargs=dnnlib.EasyDict(), epilogue_kwargs=dnnlib.EasyDict())
@@ -398,11 +395,8 @@
     c.image_snapshot_ticks = opts.img_snap
     c.random_seed = c.training_set_kwargs.random_seed = opts.seed
     c.data_loader_kwargs.num_workers = opts.workers
-<<<<<<< HEAD
     c.flag_3d = opts.flag_3d
-=======
     c.en_lr_mult = opts.en_lr_mult
->>>>>>> 96b85690
 
     # Encoder args
     c.encoder_flag = opts.encoder_flag
