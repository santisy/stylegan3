--- conflicted
+++ resolved
@@ -224,11 +224,8 @@
 @click.option('--circular_reuse', help='Circularly reuse the key codes',                        type=bool, default=False, show_default=True)
 @click.option('--larger_decoder', help='Even larger decoder.',                                  type=bool, default=False, show_default=True)
 @click.option('--encoder_ch', help='Encoder unit channel number.',                              type=int, default=32, show_default=True)
-<<<<<<< HEAD
 @click.option('--movq_decoder', help='Modulated VQ decoder',                                    type=bool, default=False, show_default=True)
-=======
 @click.option('--encoder_resnet_num', help='The number of resnet layers.',                      type=int, default=4, show_default=False)
->>>>>>> 97031ef8
 
 
 def main(**kwargs):
@@ -306,11 +303,8 @@
                                  circular_reuse=opts.circular_reuse,
                                  larger_decoder=opts.larger_decoder,
                                  encoder_ch=opts.encoder_ch,
-<<<<<<< HEAD
                                  movq_decoder=opts.movq_decoder,
-=======
                                  encoder_resnet_num=opts.encoder_resnet_num
->>>>>>> 97031ef8
                                  )
     c.D_kwargs = dnnlib.EasyDict(class_name='training.networks_stylegan2.Discriminator', block_kwargs=dnnlib.EasyDict(), mapping_kwargs=dnnlib.EasyDict(), epilogue_kwargs=dnnlib.EasyDict())
     c.G_opt_kwargs = dnnlib.EasyDict(class_name='torch.optim.Adam', betas=[0,0.99], eps=opts.eps_g)
