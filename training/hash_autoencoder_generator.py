--- conflicted
+++ resolved
@@ -77,12 +77,8 @@
                  pg_init_method: str='replicate',
                  pg_detach: bool=False,
                  pg_alter_opti: bool=False,
-<<<<<<< HEAD
                  flag_3d: bool=False,
-                 pg_init_iter: int=0,
-=======
                  pg_init_iter_k: int=0,
->>>>>>> 4efdc6de
                  **kwargs):
         """
             Args:
@@ -178,13 +174,9 @@
                 pg_alter_opti: Progressive increase resolution and alternatively
                     optimize indices and feature grids.
                     (default: False)
-<<<<<<< HEAD
                 flag_3d: Progressive iteratively optimizing
                     (default: False)
                 pg_init_iter: The initial joint training step of progressive training.
-=======
-                pg_init_iter_k: The initial joint training step of progressive training.
->>>>>>> 4efdc6de
                     (default: 0)
         """
 
