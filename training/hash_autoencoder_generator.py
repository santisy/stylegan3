"""Hash retrieve generative training"""

import math

import numpy as np
import torch
import torch.nn as nn
import torch.nn.functional as F

from torch_utils import persistence
from gridencoder import GridEncoder
from training.networks_stylegan2 import SynthesisNetworkFromHash
from training.movq_module import MOVQDecoder
from training.encoder import Encoder
from utils.utils import itertools_combinations
from utils.utils import pos_encodings
from utils.utils import sample_coords
from utils.dist_utils import dprint

__all__ = ['HashAutoGenerator']

@persistence.persistent_class
class HashAutoGenerator(nn.Module):
    def __init__(self,
                 table_num: int,
                 table_size_log2: int,
                 z_dim: int,
                 res_min: int,
                 res_max: int,
                 level_dim: int=4,
                 map_depth: int=2,
                 feat_coord_dim: int=16,
                 init_res: int=32,
                 init_dim: int=256,
                 c_dim: int=1,
                 dummy_hash_table: bool=False,
                 tile_coord: bool=False,
                 discrete_all: bool=False,
                 mini_linear_n_layers: int=3,
                 style_dim: int=512,
                 num_downsamples: int=5,
                 feat_coord_dim_per_table: int=2,
                 additional_decoder_conv: bool=False,
                 noise_perturb: bool=False,
                 noise_perturb_sigma: float=-1.0,
                 use_kl_reg: bool=False,
                 hash_res_ratio: int=1,
                 expand_dim: int=-1,
                 attn_resolutions=None,
                 fused_spatial=False,
                 vq_decoder=False,
                 circular_reuse: bool=False,
                 larger_decoder: bool=False,
                 encoder_ch: int=32,
<<<<<<< HEAD
                 movq_decoder: bool=False,
=======
                 encoder_resnet_num: int=4,
>>>>>>> 97031ef8
                 **kwargs):
        """
            Args:
                table_num (int): how many tables (scales) we want to use.
                table_size_log2 (int): the final size will be 2 ** table_size_log2
                z_dim (int): the dimension of the latent vector
                res_max (int): maximum resolution (Usually finally rendered size.)
                res_min (int): minimum resolution
                level_dim (int): Each entry feature dimension in hash table.
                    (default: 4)
                map_depth (bool): Mappig network depth. (default: 2)
                feat_coord_dim (int): style to hyperspace coordinate 
                    dimension. (default: 16)
                init_res (int): initial resolution retrieved from hash tables.
                    (default: 32)
                c_dim (int): conditional vector dimension. (default: 1)
                int_dim (int): result input to the convolution network. 
                    (default: 256)
                dummy_hash_table (bool): dummy hash table output for ablation
                    study. (default: False)
                tile_coord (bool): tile coord with spatial coordinates or not.
                    (default: False)
                discrete_all (bool): If true discrete the style code also.
                    (default: False)
                mini_linear_n_layers (int): Mini-linear n layers. (default: 3)
                one_hash_group (bool): Only one hash map, which outputs the tensor
                    chunk and style code.
                non_style_decoder (bool): The decoder is non-style fashion.
                    (default: False)
                context_coordinates (bool): Patch-wise coordinates.
                    (default: False)
                additional_decoder_conv (bool): Additional decoder convolution.
                    (default: False)
                noise_perturb (bool): Noise perturbation on neural coordinates or
                    not (default: False)
                noise_perturb_sigma (bool): The sigma value to perturb the 
                    neural coordinates. If -1.0, then we would calculate the 
                    sigma according to the .
                    (default: -1)
                use_kl_reg (bool): Use KL regularization or not.
                hash_res_ratio (bool): Hash maximum resolution ratio to the init res.
                    (default: 1)
                expand_dim (int): expand dimsion of neural indexing channel-wise.
                    (default: -1)
                attn_resolutions (List): attn resolutions in encoder.
                    (default: False)
                fused_spatial (bool): Fused spatial. y in hash and x in modulation.
                    (default: False)
                vq_decoder (bool): Use vq decoder? (default: False)
                circular_reuse (bool): Circular reuse the code with 
                    feat_coord_dim_per_table > 1.
                    (default: False)
                larger_decoder (bool): Even larger and more complicated decoder.
                    (default: False)
                encoder_ch (int): encoder unit channel size
                    (default: 32)
<<<<<<< HEAD
                movq_decoder (bool): MOVQ deocder or not.
                    (default: False)
=======
                encoder_resnet_num (int): the number of encoder blocks
                    (default: 4)
>>>>>>> 97031ef8
        """

        super().__init__()
        self.z_dim = z_dim
        self.c_dim = c_dim
        self.init_dim = init_dim
        self.init_res = init_res
        self.discrete_all = discrete_all
        self.feat_coord_dim = feat_coord_dim
        self.noise_perturb = noise_perturb
        self.use_kl_reg = use_kl_reg
        self.expand_dim = expand_dim
        self.fused_spatial = fused_spatial
        self.vq_decoder = vq_decoder
        self.circular_reuse = circular_reuse
        self.feat_coord_dim_per_table = feat_coord_dim_per_table
        self.movq_decoder = movq_decoder

        spatial_coord_dim = 2 if not fused_spatial else 1

        if noise_perturb_sigma > 0:
            self.noise_perturb_sigma = noise_perturb_sigma
        else:
            # Automatically calculate the noise pterturb sigma according to 
            #   the 2*std=half of the resolution
            self.noise_perturb_sigma = 1. / (init_res * hash_res_ratio * 2 * 2)

        if expand_dim > 0:
            self.hash_encoder_num = expand_dim // feat_coord_dim_per_table
        else:
            if not circular_reuse:
                self.hash_encoder_num = feat_coord_dim // feat_coord_dim_per_table
            else:
                self.hash_encoder_num = math.comb(feat_coord_dim,
                                                  feat_coord_dim_per_table)
                group_of_key_codes = torch.from_numpy(itertools_combinations(
                    np.arange(feat_coord_dim), feat_coord_dim_per_table)).long()
                self.register_buffer('group_of_key_codes', group_of_key_codes)

        self.img_encoder = Encoder(feat_coord_dim=feat_coord_dim,
                                   ch=encoder_ch,
                                   max_ch=512,
                                   num_res_blocks=encoder_resnet_num,
                                   num_downsamples=num_downsamples,
                                   resolution=res_max,
                                   use_kl_reg=use_kl_reg,
                                   attn_resolutions=attn_resolutions
                                   )

        self.hash_encoder_list = nn.ModuleList()
        for _ in range(self.hash_encoder_num):
            self.hash_encoder_list.append(GridEncoder(input_dim=feat_coord_dim_per_table + spatial_coord_dim,
                                            num_levels=table_num,
                                            level_dim=level_dim,
                                            base_resolution=res_min,
                                            log2_hashmap_size=table_size_log2,
                                            desired_resolution=init_res * hash_res_ratio,
                                            feat_coord_dim=feat_coord_dim_per_table,
                                            out_dim=init_dim // self.hash_encoder_num,
                                            dummy_hash_table=dummy_hash_table,
                                            style_dim=style_dim,
                                            out_dim2=style_dim // self.hash_encoder_num,
                                            tile_coord=tile_coord,
                                            mini_linear_n_layers=mini_linear_n_layers,
                                            direct_coord_input=True,
                                            no_modulated_linear=False,
                                            one_hash_group=True,
                                            fused_spatial=fused_spatial
                                            ))
        dprint('Number of groups of hash tables is'
               f' {len(self.hash_encoder_list)}', color='g')

        if vq_decoder:
            resample_filter = None
        else:
            resample_filter = [1, 3, 3, 1]

        if not movq_decoder:
            self.synthesis_network = SynthesisNetworkFromHash(style_dim,
                                                              res_max,
                                                              3,
                                                              channel_base=max(32768, self.init_dim * self.init_res),
                                                              channel_max=self.init_dim,
                                                              num_fp16_res=0,
                                                              init_res=init_res,
                                                              additional_decoder_conv=additional_decoder_conv,
                                                              resample_filter=resample_filter,
                                                              larger_decoder=larger_decoder
                                                              )
        else:
            self.synthesis_network = MOVQDecoder(init_dim,
                                                 init_dim,
                                                 3,
                                                 init_res,
                                                 res_max,
                                                 num_res_blocks=2,
                                                 attn_resolutions=None)
            self.register_buffer('const_fourier_input',
                                 pos_encodings(init_res, init_dim // 4).reshape(
                                    1, init_res, init_res, init_dim
                                 ))

        dprint('Finished building hash table generator.', color='g')


    def mapping(self, z, c=None, update_emas=False, truncation_psi=1, **kwargs) -> torch.Tensor:
        """Legacy placeholder"""

        return None, None

    def synthesis(self,
                  s: torch.Tensor,
                  s2: torch.Tensor,
                  img: torch.Tensor,
                  update_emas: bool=False,
                  sample_size: int=None,
                  return_kl_terms: bool=False,
                  ) -> torch.Tensor:
        """
            Args:
                s: is the repeated fashion, for the stylemixing regularization
                out_level (int): If not None, the level will return at out_level
                    and only train out_level + 1
                linear_fuse_ration (float): If None, then we would fuse the 
                    lower level output with larger level. Fading in.
        """
        b = img.size(0)

        if not self.use_kl_reg:
            feat_coords = self.img_encoder(img) # B x F_C_C x W x H
        else:
            mu, log_var = self.img_encoder(img)
            std = torch.exp(0.5 * log_var)
            feat_coords = F.sigmoid(torch.randn_like(std) * std + mu)

        if self.noise_perturb:
            feat_coords = torch.clip(
                    feat_coords  +
                    torch.randn_like(feat_coords) * self.noise_perturb_sigma,
                    0, 1)

        # Split the coordinates
        if self.expand_dim > 0:
            feat_coords = feat_coords.repeat_interleave(self.expand_dim // self.feat_coord_dim, dim=1)
        if not self.circular_reuse:
            feat_coords_tuple = feat_coords.chunk(self.hash_encoder_num, dim=1)
        else:
            feat_coords_tuple = [feat_coords[:, g_idx] for g_idx in self.group_of_key_codes]
        coords = sample_coords(b, self.init_res).to(img.device) # [0, 1], shape (B x N) x (2 or 3)
        coords = coords.reshape(-1, 2)
        if self.fused_spatial:
            # This is the modulation coordiates
            mod_coords = coords[:, 0].unsqueeze(dim=1)
            # This is the concatenation coords
            coords = coords[:, 1].unsqueeze(dim=1)
        else:
            mod_coords = None

        feat_collect = []
        modulation_s_collect = []
        for i in range(self.hash_encoder_num):
            feat_coords_now = feat_coords_tuple[i]
            w = feat_coords_now.shape[2]
            repeat_ratio = self.init_res // w
            # Repeat the spatial
            feat_coords_now = feat_coords_now.repeat_interleave(repeat_ratio, dim=2)
            feat_coords_now = feat_coords_now.repeat_interleave(repeat_ratio, dim=3)
            feat_coords_now = feat_coords_now.permute(0, 2, 3, 1
                                                      ).reshape(
                                                      b*self.init_res*self.init_res, -1)
            input_coords = torch.cat((coords, feat_coords_now), dim=1)

            out1, out2 = self.hash_encoder_list[i](input_coords,
                                                   None,
                                                   None,
                                                   b=b,
                                                   mod_coords=mod_coords)
            feat_collect.append(out1)
            modulation_s_collect.append(out2)
        modulation_s = torch.cat(modulation_s_collect, dim=-1) 
        modulation_s = modulation_s.unsqueeze(dim=1).repeat((1, self.synthesis_network.num_ws, 1))
        feats = torch.cat(feat_collect, dim=-1)
        feats = feats.reshape(b, self.init_res, self.init_res, self.init_dim)
        feats = feats.permute(0, 3, 1, 2)
        if not self.movq_decoder:
            out = self.synthesis_network(modulation_s, feats)
        else:
            out = self.synthesis_network(
                self.const_fourier_input.repeat(b, 1, 1, 1), feats)
        
        if not return_kl_terms:
            return out
        else:
            return out, mu, log_var


    def forward(self, img: torch.Tensor, c=None, update_emas=False, **kwargs):
        """
            Args:
                z: B x Z_DIM
        """
        # The style mapping
        s, s2 = self.mapping(None, c)
        img = self.synthesis(s, s2, img, update_emas=update_emas)
        return img<|MERGE_RESOLUTION|>--- conflicted
+++ resolved
@@ -52,11 +52,8 @@
                  circular_reuse: bool=False,
                  larger_decoder: bool=False,
                  encoder_ch: int=32,
-<<<<<<< HEAD
                  movq_decoder: bool=False,
-=======
                  encoder_resnet_num: int=4,
->>>>>>> 97031ef8
                  **kwargs):
         """
             Args:
@@ -113,13 +110,10 @@
                     (default: False)
                 encoder_ch (int): encoder unit channel size
                     (default: 32)
-<<<<<<< HEAD
                 movq_decoder (bool): MOVQ deocder or not.
                     (default: False)
-=======
                 encoder_resnet_num (int): the number of encoder blocks
                     (default: 4)
->>>>>>> 97031ef8
         """
 
         super().__init__()
