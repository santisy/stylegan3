--- conflicted
+++ resolved
@@ -54,11 +54,8 @@
                  encoder_ch: int=32,
                  movq_decoder: bool=False,
                  encoder_resnet_num: int=4,
-<<<<<<< HEAD
+                 no_concat_coord: bool=False,
                  hash_resolution: int=-1,
-=======
-                 no_concat_coord: bool=False,
->>>>>>> 740219c5
                  **kwargs):
         """
             Args:
